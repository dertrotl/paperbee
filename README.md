# 🐝 PapersBee

<img src="images/papersbee_logo.png" width="200" height="auto" alt="logo"/>

<<<<<<< HEAD
Papersbee is a Python application for searching new scientific papers and posting them to your favorite channels:
=======
PapersBee is a Python application designed to **automatically search for new scientific papers and post them** to your favorite channels.  
Currently supported platforms:
>>>>>>> bf97d92c

- 🟣 Slack
- 🟢 Zulip
- 🔵 Telegram
  
---

## 🚀 How Does It Work?

![papersbee_pipeline](images/papersbee_pipeline.svg)

PapersBee queries scientific papers using user-specified keywords from PubMed and preprint services, relying on the [findpapers](https://github.com/jonatasgrosman/findpapers/) library.  
Papers are then filtered either **manually via a command-line interface** or **automatically via an LLM**.  
The filtered papers are posted to a Google Sheet and, if desired, to Slack, Telegram, or Zulip channels.
PapersBee is easy to setup and configure with a simple `yml` file.

---

## 📦 Installation

### 1. Download the Code and Install Dependencies

```bash
pip install PapersBee
```

---

## 📝 Setup Guide

### 1. Google Sheets Integration

1. **Create a Google Service Account:**  
   [Official guide](https://cloud.google.com/iam/docs/service-accounts-create)  
   Needed to write found papers to a Google Spreadsheet.
2. **Create a JSON Key:**  
   [Official guide](https://cloud.google.com/iam/docs/keys-create-delete)  
   Download and store the JSON file securely.
3. **Enable Google Sheets API:**  
   In [Google Cloud Console](https://console.cloud.google.com/), enable the Google Sheets API for your service account.
4. **Create a Google Spreadsheet:**  
   You can copy this [template](https://docs.google.com/spreadsheets/d/13QqH13psraWsTG5GJ7jrqA8PkUvP_HlzO90BMxYwzYw/).  
   The sheet must have columns: `DOI`, `Date`, `PostedDate`, `IsPreprint`, `Title`, `Keywords`, `Preprint`, `URL`.  
   The sheet name must be `Papers`.
5. **Share the Spreadsheet:**  
   Add the service account email as an *Editor*.

---

### 2. 🔑 Get NCBI API Key

PapersBee uses the NCBI API to fetch papers and DOIs from PubMed.  
[Get your free API key here.](https://www.ncbi.nlm.nih.gov/datasets/docs/v2/api/api-keys)

---

### 3. 📢 Setup Posting Channels

> **You must set up at least one of the three platforms below.**

#### 🟣 Slack (optional)

1. [Create a Slack App](https://api.slack.com/apps/new) (choose "From an app manifest").
2. Choose your workspace.
3. Copy the contents of `manifest.json` into the manifest box.
4. Review and create the app.
5. Install to Workspace and allow permissions.
6. In **OAuth & Permissions**, copy the Bot User OAuth Token.
7. In **Basic Information**, create an app-level token with `connections:write` scope.
8. Set `SLACK_CHANNEL_ID` to your desired channel's ID.

Update the **SLACK** variables in the `config.yml` file.

#### 🔵 Telegram (optional)

1. Create a Telegram bot [Follow the instructions here](https://core.telegram.org/bots/#how-do-i-create-a-bot).
2. Create a channel or group, add the bot as admin.
3. Use [@myidbot](https://t.me/myidbot) to get the channel ID.

Update the **TELEGRAM** variables in the `config.yml` file.

#### 🟢 Zulip (optional)

1. [Create a Zulip bot](https://zulip.com/help/add-a-bot-or-integration) and download the `zuliprc` file.
2. Create a stream and subscribe the bot.

Update the **ZULIP** variables in the `config.yml` file.

---

### 4. 🤖 Setup LLM for Automated Filtering (optional, but recommended)

> If you want to use LLM filtering, remember to add a `filtering_prompt.txt` file.  
> See [Setup Query and LLM Filtering Prompt](#setup-query-and-llm-filtering-prompt).

#### OpenAI API

- [Sign up for OpenAI](https://platform.openai.com/signup)
- [Get your API key](https://platform.openai.com/settings/organization/api-api-keys)
- Add credits to your account.

#### Ollama (Open Source LLMs)

- [Download Ollama](https://ollama.com/download/)
- Pull your preferred model (e.g., `ollama pull llama3.2`).

Update the **LLM** variables in the `config.yml` file. (LLM_PROVIDER, LANGUAGE_MODEL, OPENAI_API_KEY)

---

## ⚙️ Configuration

PapersBee uses a YAML configuration file to specify all arguments.  
Copy and customize the template below as `config.yml`:

### Example `config.yml`

```yaml
GOOGLE_SPREADSHEET_ID: "your-google-spreadsheet-id"
GOOGLE_CREDENTIALS_JSON: "/path/to/your/google-credentials.json"
NCBI_API_KEY: "your-ncbi-api-key"

# path to the local root directory where query prompts and files are stored
LOCAL_ROOT_DIR: "/path/to/local/root/dir"

# Queries. You can set either only "query" to use in all databases or query_biorxiv and query_pubmed_arxiv.
# Note that biorxiv only accept OR boolean operator while pubmed and arxiv also accept AND and AND NOT, this is why tje two queries are separated.
# More info: https://github.com/jonatasgrosman/findpapers?tab=readme-ov-file#search-query-construction
query: "[AI for cell trajectories] OR [machine learning for cell trajectories] OR [deep learning for cell trajectories] OR [AI for cell dynamics] OR [machine learning for cell dynamics] OR [deep learning for cell dynamics]"
query_biorxiv: "[AI for cell trajectories] OR [machine learning for cell trajectories] OR [deep learning for cell trajectories] OR [AI for cell dynamics] OR [machine learning for cell dynamics] OR [deep learning for cell dynamics]"
query_pubmed_arxiv: "([single-cell transcriptomics]) AND ([Cell Dynamics]) AND ([AI] OR [machine learning] OR [deep learning]) AND NOT ([proteomics])"

# LLM Filtering (optional)
LLM_FILTERING: true
LLM_PROVIDER: "openai"
LANGUAGE_MODEL: "gpt-4o-mini"
OPENAI_API_KEY: "your-openai-api-key"
# Describe what are your interests and what kind of papers are relevant to your lab.
# Change lab focus and interests to your own. Feel free to add more details and examples, but leave the last sentence as is.
FILTERING_PROMPT: "You are a lab manager at a research lab focusing on machine learning methods development for single-cell RNA sequencing. Lab members are interested in developing methods to model cell dynamics. You are reviewing a list of research papers to determine if they are relevant to your lab. Please answer 'yes' or 'no' to the following question: Is the following research paper relevant?"

# Slack configuration
SLACK:
  is_posting_on: true
  bot_token: "your-slack-bot-token"
  channel_id: "your-slack-channel-id"
  app_token: "your-slack-app-token"

# Telegram configuration
TELEGRAM:
  is_posting_on: true
  bot_token: "your-telegram-bot-token"
  channel_id: "your-telegram-channel-id"

# Zulip configuration
ZULIP:
  is_posting_on: false
  prc: "path-to-your-zulip-prc"
  stream: "your-zulip-stream"
  topic: "your-zulip-topic"




SLACK_TEST_CHANNEL_ID: "your-slack-test-channel-id" # not required so left outside of dictionary
TELEGRAM_TEST_CHANNEL_ID: "your-slack-test-channel-id" # not required so left outside of dictionary
GOOGLE_TEST_SPREADSHEET_ID: "your-google-test-spreadsheet-id" # not required so left outside of dictionary

```

---

### 📄 Example Query and Prompt

#### `query`

If specifying a list of keyword is enough, you can simply fit one query for all databases. Example:

```text
[AI for cell trajectories] OR [machine learning for cell trajectories] OR [deep learning for cell trajectories] OR [AI for cell dynamics] OR [machine learning for cell dynamics] OR [deep learning for cell dynamics]
```

Both Arxiv and Pubmed allow for more refined queries.
If you want to fine-tune the queries for pubmed and arxiv which allow for both AND and AND NOT boolean operators, then you will need to split the queries in two (read below).

#### `query_biorxiv`

This database has more requirements, so if your query is complex, you have to set a separate simple query for biorxiv, and a complex query for everything else. See [findpapers documentation](https://github.com/jonatasgrosman/findpapers?tab=readme-ov-file#search-query-construction) for more details. TLDR:
- Only **1-level grouping** is supported: no round brackets inside round brackets
- **Only OR connectors between parenthesis** are allowed, no `() AND ()`!
- **AND NOT is not allowed**
- All connectors must be either OR or AND. **No mixing**!

Here's an example of a valid query:
```text
[AI for cell trajectories] OR [machine learning for cell trajectories] OR [deep learning for cell trajectories] OR [AI for cell dynamics] OR [machine learning for cell dynamics] OR [deep learning for cell dynamics]
```

#### `query_pubmed_arxiv.txt`

Pubmed and Arxiv don't have such requirements, so query can be more complex:

```text
([single-cell transcriptomics]) AND ([Cell Dynamics]) AND ([AI] OR [machine learning] OR [deep learning]) AND NOT ([proteomics])
```

#### `filtering_prompt`

Simply describe your lab interests, which type of papers you want to see and which you don't. The more details, the better! But always leave the last sentence with the question as is. Here is an example:

```text
You are a lab manager at a research lab focusing on machine learning methods development for single-cell RNA sequencing. Lab members are interested in developing methods to model cell dynamics. You are reviewing a list of research papers to determine if they are relevant to your lab. Please answer 'yes' or 'no' to the following question: Is the following research paper relevant?
```

---

## ▶️ Running the Bot

When everything is set up, run the bot with:

```bash
papersbee post --config /path/to/config.yml --interactive --since 10
```

- `--config` : Path to your YAML configuration file.
- `--interactive` : (Optional) Use CLI for manual filtering.
- `--since` : (Optional) How many days back to search for papers (default: last 24h).

See [daily_posting.py](src/PapersBee/daily_posting.py) for an example of running search from Python.

---

## 🗂️ Project Structure

### `manifest.json`

Configuration for Slack apps.  
With a manifest, you can create or adjust an app with a pre-defined configuration.

### `src/PapersBee/papers`

Classes to fetch, format, and post papers, and update the Google Sheet.

- `utils.py` – Preprocess `findpapers` output, extract DOIs.
- `google_sheet.py` – Update/check the Google Sheet.
- `llm_filtering.py` – Filter papers with LLMs.
- `cli.py` – Interactive CLI filtering.
- `slack_papers_formatter.py` – Format and post to Slack.
- `zulip_papers_formatter.py` – Format and post to Zulip.
- `telegram_papers_formatter.py` – Format and post to Telegram.
- `papers_finder.py` – Main wrapper class.
- `daily_posting.py` – CLI entry point.

---

## 🧪 Running Tests (Optional)

You can set up test channels for Slack/Telegram or run tests in production channels.  
Set the following variables in your `config.yml`:

- `TELEGRAM_TEST_CHANNEL_ID` – Telegram test channel ID.
- `SLACK_TEST_CHANNEL_ID` – Slack test channel ID.
- `GOOGLE_TEST_SPREADSHEET_ID` – Test spreadsheet ID. **Don't use a production spreadsheet!**

**Install extra dependencies:**

```bash
pip install pytest-asyncio
```

or with Poetry:

```bash
poetry install --with dev
```

**Run the tests:**

```bash
pytest
```

---

Enjoy using 🐝 **PapersBee**!<|MERGE_RESOLUTION|>--- conflicted
+++ resolved
@@ -2,12 +2,8 @@
 
 <img src="images/papersbee_logo.png" width="200" height="auto" alt="logo"/>
 
-<<<<<<< HEAD
-Papersbee is a Python application for searching new scientific papers and posting them to your favorite channels:
-=======
 PapersBee is a Python application designed to **automatically search for new scientific papers and post them** to your favorite channels.  
 Currently supported platforms:
->>>>>>> bf97d92c
 
 - 🟣 Slack
 - 🟢 Zulip
